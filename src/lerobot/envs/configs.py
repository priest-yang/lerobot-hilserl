# Copyright 2024 The HuggingFace Inc. team. All rights reserved.
#
# Licensed under the Apache License, Version 2.0 (the "License");
# you may not use this file except in compliance with the License.
# You may obtain a copy of the License at
#
#     http://www.apache.org/licenses/LICENSE-2.0
#
# Unless required by applicable law or agreed to in writing, software
# distributed under the License is distributed on an "AS IS" BASIS,
# WITHOUT WARRANTIES OR CONDITIONS OF ANY KIND, either express or implied.
# See the License for the specific language governing permissions and
# limitations under the License.

import abc
from dataclasses import dataclass, field
from typing import Any

import draccus

from lerobot.configs.types import FeatureType, PolicyFeature
from lerobot.constants import ACTION, OBS_ENV_STATE, OBS_IMAGE, OBS_IMAGES, OBS_STATE
from lerobot.robots import RobotConfig
from lerobot.teleoperators.config import TeleoperatorConfig


@dataclass
class EnvConfig(draccus.ChoiceRegistry, abc.ABC):
    task: str | None = None
    fps: int = 30
    features: dict[str, PolicyFeature] = field(default_factory=dict)
    features_map: dict[str, str] = field(default_factory=dict)
    max_parallel_tasks: int = 1
    disable_env_checker: bool = True

    @property
    def type(self) -> str:
        return self.get_choice_name(self.__class__)

    @property
    @abc.abstractmethod
    def gym_kwargs(self) -> dict:
        raise NotImplementedError()


@EnvConfig.register_subclass("aloha")
@dataclass
class AlohaEnv(EnvConfig):
    task: str | None = "AlohaInsertion-v0"
    fps: int = 50
    episode_length: int = 400
    obs_type: str = "pixels_agent_pos"
    render_mode: str = "rgb_array"
    features: dict[str, PolicyFeature] = field(
        default_factory=lambda: {
            "action": PolicyFeature(type=FeatureType.ACTION, shape=(14,)),
        }
    )
    features_map: dict[str, str] = field(
        default_factory=lambda: {
            "action": ACTION,
            "agent_pos": OBS_STATE,
            "top": f"{OBS_IMAGE}.top",
            "pixels/top": f"{OBS_IMAGES}.top",
        }
    )

    def __post_init__(self):
        if self.obs_type == "pixels":
            self.features["top"] = PolicyFeature(type=FeatureType.VISUAL, shape=(480, 640, 3))
        elif self.obs_type == "pixels_agent_pos":
            self.features["agent_pos"] = PolicyFeature(type=FeatureType.STATE, shape=(14,))
            self.features["pixels/top"] = PolicyFeature(type=FeatureType.VISUAL, shape=(480, 640, 3))

    @property
    def gym_kwargs(self) -> dict:
        return {
            "obs_type": self.obs_type,
            "render_mode": self.render_mode,
            "max_episode_steps": self.episode_length,
        }


@EnvConfig.register_subclass("pusht")
@dataclass
class PushtEnv(EnvConfig):
    task: str | None = "PushT-v0"
    fps: int = 10
    episode_length: int = 300
    obs_type: str = "pixels_agent_pos"
    render_mode: str = "rgb_array"
    visualization_width: int = 384
    visualization_height: int = 384
    features: dict[str, PolicyFeature] = field(
        default_factory=lambda: {
            "action": PolicyFeature(type=FeatureType.ACTION, shape=(2,)),
            "agent_pos": PolicyFeature(type=FeatureType.STATE, shape=(2,)),
        }
    )
    features_map: dict[str, str] = field(
        default_factory=lambda: {
            "action": ACTION,
            "agent_pos": OBS_STATE,
            "environment_state": OBS_ENV_STATE,
            "pixels": OBS_IMAGE,
        }
    )

    def __post_init__(self):
        if self.obs_type == "pixels_agent_pos":
            self.features["pixels"] = PolicyFeature(type=FeatureType.VISUAL, shape=(384, 384, 3))
        elif self.obs_type == "environment_state_agent_pos":
            self.features["environment_state"] = PolicyFeature(type=FeatureType.ENV, shape=(16,))

    @property
    def gym_kwargs(self) -> dict:
        return {
            "obs_type": self.obs_type,
            "render_mode": self.render_mode,
            "visualization_width": self.visualization_width,
            "visualization_height": self.visualization_height,
            "max_episode_steps": self.episode_length,
        }


@EnvConfig.register_subclass("xarm")
@dataclass
class XarmEnv(EnvConfig):
    task: str | None = "XarmLift-v0"
    fps: int = 15
    episode_length: int = 200
    obs_type: str = "pixels_agent_pos"
    render_mode: str = "rgb_array"
    visualization_width: int = 384
    visualization_height: int = 384
    features: dict[str, PolicyFeature] = field(
        default_factory=lambda: {
            "action": PolicyFeature(type=FeatureType.ACTION, shape=(4,)),
            "pixels": PolicyFeature(type=FeatureType.VISUAL, shape=(84, 84, 3)),
        }
    )
    features_map: dict[str, str] = field(
        default_factory=lambda: {
            "action": ACTION,
            "agent_pos": OBS_STATE,
            "pixels": OBS_IMAGE,
        }
    )

    def __post_init__(self):
        if self.obs_type == "pixels_agent_pos":
            self.features["agent_pos"] = PolicyFeature(type=FeatureType.STATE, shape=(4,))

    @property
    def gym_kwargs(self) -> dict:
        return {
            "obs_type": self.obs_type,
            "render_mode": self.render_mode,
            "visualization_width": self.visualization_width,
            "visualization_height": self.visualization_height,
            "max_episode_steps": self.episode_length,
        }


@dataclass
class ImagePreprocessingConfig:
    crop_params_dict: dict[str, tuple[int, int, int, int]] | None = None
    resize_size: tuple[int, int] | None = None


@dataclass
class RewardClassifierConfig:
    """Configuration for reward classification."""

    pretrained_path: str | None = None
    success_threshold: float = 0.5
    success_reward: float = 1.0


@dataclass
class InverseKinematicsConfig:
    """Configuration for inverse kinematics processing."""

    urdf_path: str | None = None
    target_frame_name: str | None = None
    end_effector_bounds: dict[str, list[float]] | None = None
    end_effector_step_sizes: dict[str, float] | None = None


@dataclass
class ObservationConfig:
    """Configuration for observation processing."""

    add_joint_velocity_to_observation: bool = False
    add_current_to_observation: bool = False
    add_ee_pose_to_observation: bool = False
    display_cameras: bool = False


@dataclass
class GripperConfig:
    """Configuration for gripper control and penalties."""

    use_gripper: bool = True
    gripper_penalty: float = 0.0
    gripper_penalty_in_reward: bool = False


@dataclass
class ResetConfig:
    """Configuration for environment reset behavior."""

    fixed_reset_joint_positions: Any | None = None
    reset_time_s: float = 5.0
    control_time_s: float = 20.0
    terminate_on_success: bool = True


@dataclass
class HILSerlProcessorConfig:
    """Configuration for environment processing pipeline."""

    control_mode: str = "gamepad"
    observation: ObservationConfig | None = None
    image_preprocessing: ImagePreprocessingConfig | None = None
    gripper: GripperConfig | None = None
    reset: ResetConfig | None = None
    inverse_kinematics: InverseKinematicsConfig | None = None
    reward_classifier: RewardClassifierConfig | None = None
    max_gripper_pos: float | None = 100.0


@EnvConfig.register_subclass(name="gym_manipulator")
@dataclass
class HILSerlRobotEnvConfig(EnvConfig):
    """Configuration for the HILSerlRobotEnv environment."""

    robot: RobotConfig | None = None
    teleop: TeleoperatorConfig | None = None
    processor: HILSerlProcessorConfig = field(default_factory=HILSerlProcessorConfig)

    name: str = "real_robot"

    @property
    def gym_kwargs(self) -> dict:
        return {}


@EnvConfig.register_subclass("libero")
@dataclass
class LiberoEnv(EnvConfig):
    task: str = "libero_10"  # can also choose libero_spatial, libero_object, etc.
    fps: int = 30
    episode_length: int = 520
    obs_type: str = "pixels_agent_pos"
    render_mode: str = "rgb_array"
    camera_name: str = "agentview_image,robot0_eye_in_hand_image"
    init_states: bool = True
    camera_name_mapping: dict[str, str] | None = (None,)
    features: dict[str, PolicyFeature] = field(
        default_factory=lambda: {
            "action": PolicyFeature(type=FeatureType.ACTION, shape=(7,)),
        }
    )
    features_map: dict[str, str] = field(
        default_factory=lambda: {
            "action": ACTION,
            "agent_pos": OBS_STATE,
            "pixels/agentview_image": f"{OBS_IMAGES}.image",
            "pixels/robot0_eye_in_hand_image": f"{OBS_IMAGES}.image2",
        }
    )

    def __post_init__(self):
        if self.obs_type == "pixels":
            self.features["pixels/agentview_image"] = PolicyFeature(
                type=FeatureType.VISUAL, shape=(360, 360, 3)
            )
            self.features["pixels/robot0_eye_in_hand_image"] = PolicyFeature(
                type=FeatureType.VISUAL, shape=(360, 360, 3)
            )
        elif self.obs_type == "pixels_agent_pos":
            self.features["agent_pos"] = PolicyFeature(type=FeatureType.STATE, shape=(8,))
            self.features["pixels/agentview_image"] = PolicyFeature(
                type=FeatureType.VISUAL, shape=(360, 360, 3)
            )
            self.features["pixels/robot0_eye_in_hand_image"] = PolicyFeature(
                type=FeatureType.VISUAL, shape=(360, 360, 3)
            )
        else:
            raise ValueError(f"Unsupported obs_type: {self.obs_type}")

    @property
    def gym_kwargs(self) -> dict:
        return {
<<<<<<< HEAD
            "use_viewer": self.use_viewer,
            "use_gamepad": self.use_gamepad,
            "gripper_penalty": self.gripper_penalty,
        }


@dataclass
class LwlabEnvTransformConfig(EnvTransformConfig):
    """Configuration for the LwLab environment."""
    ENV_STATE_KEYS: list[str] | None = None # privileged keys
    OBS_STATE_KEYS: list[str] | None = None # observation keys
    CAMERA_KEYS: list[str] | None = None # camera keys


@EnvConfig.register_subclass("lwlab")
@dataclass
class HILEnvConfig(EnvConfig):
    """Configuration for the HIL environment."""

    name: str = "LwLab"
    task: str | None = "LwLabTask"
    use_viewer: bool = True
    gripper_penalty: float | None = None
    use_gamepad: bool = True
    state_dim: int | None = None
    action_dim: int | None = None
    fps: int | None = None
    episode_length: int | None = None
    video_record: VideoRecordConfig = field(default_factory=VideoRecordConfig)
    # features: dict[str, PolicyFeature] = field(
    #     default_factory=lambda: {
    #         "action": PolicyFeature(type=FeatureType.ACTION, shape=(4,)),
    #         "observation.image": PolicyFeature(type=FeatureType.VISUAL, shape=(3, 128, 128)),
    #         "observation.state": PolicyFeature(type=FeatureType.STATE, shape=(18,)),
    #     }
    # )
    # features_map: dict[str, str] = field(
    #     default_factory=lambda: {
    #         "action": ACTION,
    #         "observation.image": OBS_IMAGE,
    #         "observation.state": OBS_STATE,
    #     }
    # )
    ################# args from hilserlrobotenv
    reward_classifier_pretrained_path: str | None = None
    robot_config: RobotConfig | None = None
    teleop_config: TeleoperatorConfig | None = None
    wrapper: LwlabEnvTransformConfig | None = None
    mode: str | None = None  # Either "record", "replay", None
    repo_id: str | None = None
    dataset_root: str | None = None
    num_episodes: int = 10  # only for record mode
    episode: int = 0
    device: str = "cuda"
    push_to_hub: bool = True
    pretrained_policy_name_or_path: str | None = None
    # For the reward classifier, to record more positive examples after a success
    number_of_steps_after_success: int = 0
    ############################

    @property
    def gym_kwargs(self) -> dict:
        return {
            "use_viewer": self.use_viewer,
            "use_gamepad": self.use_gamepad,
            "gripper_penalty": self.gripper_penalty,
=======
            "obs_type": self.obs_type,
            "render_mode": self.render_mode,
>>>>>>> c9787bd9
        }<|MERGE_RESOLUTION|>--- conflicted
+++ resolved
@@ -293,10 +293,8 @@
     @property
     def gym_kwargs(self) -> dict:
         return {
-<<<<<<< HEAD
-            "use_viewer": self.use_viewer,
-            "use_gamepad": self.use_gamepad,
-            "gripper_penalty": self.gripper_penalty,
+            "obs_type": self.obs_type,
+            "render_mode": self.render_mode,
         }
 
 
@@ -360,8 +358,4 @@
             "use_viewer": self.use_viewer,
             "use_gamepad": self.use_gamepad,
             "gripper_penalty": self.gripper_penalty,
-=======
-            "obs_type": self.obs_type,
-            "render_mode": self.render_mode,
->>>>>>> c9787bd9
         }